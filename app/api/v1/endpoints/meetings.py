--- conflicted
+++ resolved
@@ -180,13 +180,6 @@
 ):
     """Join a meeting using the Recall API and save the bot to the database."""
     try:
-<<<<<<< HEAD
-        # Get bot name from user's profile, or use provided name, or default
-        bot_name = current_user.bot_name or request.bot_name or "Digital Twin Bot"
-        
-        # Update the request with the determined bot name
-        request.bot_name = bot_name
-=======
         # Get user's digital twin settings for bot name and profile picture
         user = db.query(User).filter(User.id == current_user.id).first()
         
@@ -198,7 +191,6 @@
         if not hasattr(request, 'profile_picture') or not request.profile_picture:
             if user and user.profile_picture:
                 request.profile_picture = user.profile_picture
->>>>>>> 67627759
 
         # 2. Join the meeting via Recall API
         response_data = await recall_service.join_meeting(request)
@@ -862,99 +854,6 @@
         )
 
 
-<<<<<<< HEAD
-@router.get("/recording/{bot_id}")
-async def get_recording_status(
-    bot_id: str,
-    current_user: User = Depends(get_current_user_bearer),
-    db: Session = Depends(get_db)
-):
-    """
-    Get recording status and information for a bot
-    """
-    try:
-        # Check if bot belongs to current user
-        bot = db.query(Bot).filter(Bot.bot_id == bot_id, Bot.user_id == current_user.id).first()
-        if not bot:
-            raise HTTPException(status_code=404, detail="Bot not found or access denied")
-        
-        # Get recording status using recall service
-        status = recall_service.get_recording_status(bot_id, db)
-        
-        if "error" in status:
-            raise HTTPException(status_code=500, detail=status["error"])
-        
-        return status
-        
-    except HTTPException:
-        raise
-    except Exception as e:
-        raise HTTPException(status_code=500, detail=f"Error getting recording status: {str(e)}")
-
-
-@router.post("/recording/{bot_id}/update")
-async def update_recording_status(
-    bot_id: str,
-    current_user: User = Depends(get_current_user_bearer),
-    db: Session = Depends(get_db)
-):
-    """
-    Update recording status by fetching latest data from Recall API
-    """
-    try:
-        # Check if bot belongs to current user
-        bot = db.query(Bot).filter(Bot.bot_id == bot_id, Bot.user_id == current_user.id).first()
-        if not bot:
-            raise HTTPException(status_code=404, detail="Bot not found or access denied")
-        
-        # Update recording status using recall service
-        updated_bot = await recall_service.update_bot_recording_status(bot_id, db)
-        
-        if not updated_bot:
-            raise HTTPException(status_code=500, detail="Failed to update recording status")
-        
-        return {
-            "success": True,
-            "message": "Recording status updated successfully",
-            "bot_id": bot_id,
-            "recording_status": updated_bot.recording_status,
-            "video_recording_url": updated_bot.video_recording_url,
-            "recording_expires_at": updated_bot.recording_expires_at.isoformat() if updated_bot.recording_expires_at else None
-        }
-        
-    except HTTPException:
-        raise
-    except Exception as e:
-        raise HTTPException(status_code=500, detail=f"Error updating recording status: {str(e)}")
-
-
-@router.post("/recording/{bot_id}/download")
-async def download_recording(
-    bot_id: str,
-    current_user: User = Depends(get_current_user_bearer),
-    db: Session = Depends(get_db)
-):
-    """
-    Download and store recording locally
-    """
-    try:
-        # Check if bot belongs to current user
-        bot = db.query(Bot).filter(Bot.bot_id == bot_id, Bot.user_id == current_user.id).first()
-        if not bot:
-            raise HTTPException(status_code=404, detail="Bot not found or access denied")
-        
-        # Download recording using recall service
-        local_path = await recall_service.download_and_store_recording(bot_id, db)
-        
-        if not local_path:
-            raise HTTPException(status_code=500, detail="Failed to download recording")
-        
-        return {
-            "success": True,
-            "message": "Recording downloaded successfully",
-            "bot_id": bot_id,
-            "local_path": local_path
-=======
 # Auto-join management endpoints
 @router.get("/auto-join/upcoming")
 async def get_upcoming_auto_join_meetings_endpoint(
@@ -1006,46 +905,11 @@
             "message": f"Auto-join triggered for meeting {meeting_id}",
             "task_id": result.get("task_id"),
             "status": result["status"]
->>>>>>> 67627759
         }
         
     except HTTPException:
         raise
     except Exception as e:
-<<<<<<< HEAD
-        raise HTTPException(status_code=500, detail=f"Error downloading recording: {str(e)}")
-
-
-@router.post("/recording/{bot_id}/process")
-async def process_completed_recording(
-    bot_id: str,
-    current_user: User = Depends(get_current_user_bearer),
-    db: Session = Depends(get_db)
-):
-    """
-    Process a completed recording (update status and download if needed)
-    """
-    try:
-        # Check if bot belongs to current user
-        bot = db.query(Bot).filter(Bot.bot_id == bot_id, Bot.user_id == current_user.id).first()
-        if not bot:
-            raise HTTPException(status_code=404, detail="Bot not found or access denied")
-        
-        # Process completed recording using recall service
-        success = await recall_service.process_completed_recording(bot_id, db)
-        
-        if not success:
-            raise HTTPException(status_code=500, detail="Failed to process recording")
-        
-        # Get updated status
-        status = recall_service.get_recording_status(bot_id, db)
-        
-        return {
-            "success": True,
-            "message": "Recording processed successfully",
-            "bot_id": bot_id,
-            "status": status
-=======
         raise HTTPException(status_code=500, detail=f"Error triggering auto-join: {str(e)}")
 
 
@@ -1072,152 +936,11 @@
             "message": f"Auto-join {'enabled' if auto_join else 'disabled'} for meeting {meeting_id}",
             "meeting_id": meeting_id,
             "auto_join": auto_join
->>>>>>> 67627759
         }
         
     except HTTPException:
         raise
     except Exception as e:
-<<<<<<< HEAD
-        raise HTTPException(status_code=500, detail=f"Error processing recording: {str(e)}")
-
-
-@router.get("/recordings/expired")
-async def check_expired_recordings(
-    current_user: User = Depends(get_current_user_bearer),
-    db: Session = Depends(get_db)
-):
-    """
-    Check and update expired recording URLs
-    """
-    try:
-        # Check expired recordings using recall service
-        expired_bot_ids = await recall_service.check_and_update_expired_recordings(db)
-        
-        return {
-            "success": True,
-            "message": f"Checked expired recordings, found {len(expired_bot_ids)} expired",
-            "expired_bot_ids": expired_bot_ids
-        }
-        
-    except Exception as e:
-        raise HTTPException(status_code=500, detail=f"Error checking expired recordings: {str(e)}")
-
-
-@router.post("/webhook/recording-status")
-async def recording_status_webhook(
-    request: dict,
-    db: Session = Depends(get_db)
-):
-    """
-    Webhook endpoint for Recall API recording status updates
-    """
-    try:
-        # Extract bot_id from webhook data
-        bot_id = request.get("data", {}).get("bot", {}).get("id")
-        if not bot_id:
-            raise HTTPException(status_code=400, detail="No bot ID found in webhook data")
-        
-        # Extract event type
-        event_type = request.get("event", {}).get("type")
-        
-        # Log the webhook event
-        logging.info(f"Received recording webhook for bot {bot_id}, event: {event_type}")
-        
-        # Update recording status based on event type using recall service
-        if event_type in ["bot.status_change", "bot.recording.done"]:
-            # Update bot recording status
-            updated_bot = await recall_service.update_bot_recording_status(bot_id, db)
-            
-            if updated_bot and updated_bot.recording_status == "completed":
-                # If recording is completed, process it (download if needed)
-                await recall_service.process_completed_recording(bot_id, db)
-        
-        return {"status": "success", "message": "Webhook processed"}
-        
-    except Exception as e:
-        logging.error(f"Error processing recording webhook: {str(e)}")
-        raise HTTPException(status_code=500, detail=f"Error processing webhook: {str(e)}")
-
-
-@router.get("/recording/{bot_id}/download-url")
-async def get_recording_download_url(
-    bot_id: str,
-    current_user: User = Depends(get_current_user_bearer),
-    db: Session = Depends(get_db)
-):
-    """
-    Get the recording download URL for a bot and store it in the database.
-    Returns only the download URL.
-    """
-    try:
-        # Check if bot belongs to current user
-        bot = db.query(Bot).filter(Bot.bot_id == bot_id, Bot.user_id == current_user.id).first()
-        if not bot:
-            raise HTTPException(status_code=404, detail="Bot not found or access denied")
-        
-        # Get recordings from Recall API
-        recordings_response = await recall_service.list_recordings(bot_id=bot_id, limit=1)
-        
-        if not recordings_response.get("success"):
-            raise HTTPException(status_code=500, detail="Failed to retrieve recordings from Recall API")
-        
-        recordings = recordings_response.get("recordings", [])
-        if not recordings:
-            raise HTTPException(status_code=404, detail="No recordings found for this bot")
-        
-        # Get the most recent recording
-        latest_recording = recordings[0]
-        
-        # Check if recording is completed
-        recording_status = latest_recording.get("status", {}).get("code")
-        if recording_status != "done":
-            raise HTTPException(
-                status_code=400, 
-                detail=f"Recording not ready. Current status: {recording_status}"
-            )
-        
-        # Extract download URL from media_shortcuts
-        media_shortcuts = latest_recording.get("media_shortcuts", {})
-        video_mixed = media_shortcuts.get("video_mixed", {})
-        video_data = video_mixed.get("data", {})
-        download_url = video_data.get("download_url")
-        
-        if not download_url:
-            raise HTTPException(status_code=404, detail="Download URL not found in recording data")
-        
-        # Store the URL in the database
-        bot.video_recording_url = download_url
-        bot.recording_status = "completed"
-        
-        # Store recording metadata
-        bot.recording_data = latest_recording
-        
-        # Set expiration date (URLs typically expire after some time)
-        # The URL in your example expires at timestamp 1760909534
-        completed_at = latest_recording.get("completed_at")
-        if completed_at:
-            from datetime import datetime, timedelta
-            try:
-                completed_time = datetime.fromisoformat(completed_at.replace('Z', '+00:00'))
-                # Assume URLs expire 7 days after completion (adjust as needed)
-                bot.recording_expires_at = completed_time + timedelta(days=7)
-            except:
-                # Fallback: set expiration to 7 days from now
-                bot.recording_expires_at = datetime.utcnow() + timedelta(days=7)
-        
-        db.commit()
-        
-        return {
-            "download_url": download_url
-        }
-        
-    except HTTPException:
-        raise
-    except Exception as e:
-        logging.error(f"Error getting recording download URL: {str(e)}")
-        raise HTTPException(status_code=500, detail=f"Error retrieving download URL: {str(e)}")
-=======
         raise HTTPException(status_code=500, detail=f"Error toggling auto-join: {str(e)}")
 
 
@@ -1272,4 +995,3 @@
         
     except Exception as e:
         raise HTTPException(status_code=500, detail=f"Error stopping services: {str(e)}")
->>>>>>> 67627759
